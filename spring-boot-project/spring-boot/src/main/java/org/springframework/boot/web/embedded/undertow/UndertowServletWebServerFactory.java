/*
 * Copyright 2012-2019 the original author or authors.
 *
 * Licensed under the Apache License, Version 2.0 (the "License");
 * you may not use this file except in compliance with the License.
 * You may obtain a copy of the License at
 *
 *      https://www.apache.org/licenses/LICENSE-2.0
 *
 * Unless required by applicable law or agreed to in writing, software
 * distributed under the License is distributed on an "AS IS" BASIS,
 * WITHOUT WARRANTIES OR CONDITIONS OF ANY KIND, either express or implied.
 * See the License for the specific language governing permissions and
 * limitations under the License.
 */

package org.springframework.boot.web.embedded.undertow;

import java.io.File;
import java.io.IOException;
import java.net.MalformedURLException;
import java.net.URL;
import java.time.Duration;
import java.util.ArrayList;
import java.util.Arrays;
import java.util.Collection;
import java.util.Collections;
import java.util.EventListener;
import java.util.List;
import java.util.Set;

import javax.servlet.ServletContainerInitializer;
import javax.servlet.ServletContext;
import javax.servlet.ServletContextEvent;
import javax.servlet.ServletContextListener;
import javax.servlet.ServletException;

import io.undertow.Undertow;
import io.undertow.Undertow.Builder;
import io.undertow.UndertowOptions;
import io.undertow.server.HttpHandler;
import io.undertow.server.handlers.accesslog.AccessLogHandler;
import io.undertow.server.handlers.accesslog.AccessLogReceiver;
import io.undertow.server.handlers.accesslog.DefaultAccessLogReceiver;
import io.undertow.server.handlers.resource.FileResourceManager;
import io.undertow.server.handlers.resource.Resource;
import io.undertow.server.handlers.resource.ResourceChangeListener;
import io.undertow.server.handlers.resource.ResourceManager;
import io.undertow.server.handlers.resource.URLResource;
import io.undertow.server.session.SessionManager;
import io.undertow.servlet.Servlets;
import io.undertow.servlet.api.DeploymentInfo;
import io.undertow.servlet.api.DeploymentManager;
import io.undertow.servlet.api.ListenerInfo;
import io.undertow.servlet.api.MimeMapping;
import io.undertow.servlet.api.ServletContainerInitializerInfo;
import io.undertow.servlet.api.ServletStackTraces;
import io.undertow.servlet.handlers.DefaultServlet;
import io.undertow.servlet.util.ImmediateInstanceFactory;
import org.xnio.OptionMap;
import org.xnio.Options;
import org.xnio.Xnio;
import org.xnio.XnioWorker;

import org.springframework.boot.web.server.ErrorPage;
import org.springframework.boot.web.server.MimeMappings.Mapping;
import org.springframework.boot.web.server.WebServer;
import org.springframework.boot.web.servlet.ServletContextInitializer;
import org.springframework.boot.web.servlet.server.AbstractServletWebServerFactory;
import org.springframework.boot.web.servlet.server.ServletWebServerFactory;
import org.springframework.context.ResourceLoaderAware;
import org.springframework.core.io.ResourceLoader;
import org.springframework.util.Assert;

/**
 * {@link ServletWebServerFactory} that can be used to create
 * {@link UndertowServletWebServer}s.
 * <p>
 * Unless explicitly configured otherwise, the factory will create servers that listen for
 * HTTP requests on port 8080.
 *
 * @author Ivan Sopov
 * @author Andy Wilkinson
 * @author Marcos Barbero
 * @author Eddú Meléndez
 * @since 2.0.0
 * @see UndertowServletWebServer
 */
public class UndertowServletWebServerFactory extends AbstractServletWebServerFactory
		implements ConfigurableUndertowWebServerFactory, ResourceLoaderAware {

	private static final Set<Class<?>> NO_CLASSES = Collections.emptySet();

	private List<UndertowBuilderCustomizer> builderCustomizers = new ArrayList<>();

	private List<UndertowDeploymentInfoCustomizer> deploymentInfoCustomizers = new ArrayList<>();

	private ResourceLoader resourceLoader;

	private Integer bufferSize;

	private Integer ioThreads;

	private Integer workerThreads;

	private Boolean directBuffers;

	private File accessLogDirectory;

	private String accessLogPattern;

	private String accessLogPrefix;

	private String accessLogSuffix;

	private boolean accessLogEnabled = false;

	private boolean accessLogRotate = true;

	private boolean useForwardHeaders;

	private boolean eagerInitFilters = true;

	/**
	 * Create a new {@link UndertowServletWebServerFactory} instance.
	 */
	public UndertowServletWebServerFactory() {
		getJsp().setRegistered(false);
	}

	/**
	 * Create a new {@link UndertowServletWebServerFactory} that listens for requests
	 * using the specified port.
	 * @param port the port to listen on
	 */
	public UndertowServletWebServerFactory(int port) {
		super(port);
		getJsp().setRegistered(false);
	}

	/**
	 * Create a new {@link UndertowServletWebServerFactory} with the specified context
	 * path and port.
	 * @param contextPath the root context path
	 * @param port the port to listen on
	 */
	public UndertowServletWebServerFactory(String contextPath, int port) {
		super(contextPath, port);
		getJsp().setRegistered(false);
	}

	/**
	 * Set {@link UndertowBuilderCustomizer}s that should be applied to the Undertow
	 * {@link Builder}. Calling this method will replace any existing customizers.
	 * @param customizers the customizers to set
	 */
	public void setBuilderCustomizers(Collection<? extends UndertowBuilderCustomizer> customizers) {
		Assert.notNull(customizers, "Customizers must not be null");
		this.builderCustomizers = new ArrayList<>(customizers);
	}

	/**
	 * Returns a mutable collection of the {@link UndertowBuilderCustomizer}s that will be
	 * applied to the Undertow {@link Builder}.
	 * @return the customizers that will be applied
	 */
	public Collection<UndertowBuilderCustomizer> getBuilderCustomizers() {
		return this.builderCustomizers;
	}

	@Override
	public void addBuilderCustomizers(UndertowBuilderCustomizer... customizers) {
		Assert.notNull(customizers, "Customizers must not be null");
		this.builderCustomizers.addAll(Arrays.asList(customizers));
	}

	/**
	 * Set {@link UndertowDeploymentInfoCustomizer}s that should be applied to the
	 * Undertow {@link DeploymentInfo}. Calling this method will replace any existing
	 * customizers.
	 * @param customizers the customizers to set
	 */
	public void setDeploymentInfoCustomizers(Collection<? extends UndertowDeploymentInfoCustomizer> customizers) {
		Assert.notNull(customizers, "Customizers must not be null");
		this.deploymentInfoCustomizers = new ArrayList<>(customizers);
	}

	/**
	 * Returns a mutable collection of the {@link UndertowDeploymentInfoCustomizer}s that
	 * will be applied to the Undertow {@link DeploymentInfo}.
	 * @return the customizers that will be applied
	 */
	public Collection<UndertowDeploymentInfoCustomizer> getDeploymentInfoCustomizers() {
		return this.deploymentInfoCustomizers;
	}

	@Override
	public void addDeploymentInfoCustomizers(UndertowDeploymentInfoCustomizer... customizers) {
		Assert.notNull(customizers, "UndertowDeploymentInfoCustomizers must not be null");
		this.deploymentInfoCustomizers.addAll(Arrays.asList(customizers));
	}

	@Override
	public WebServer getWebServer(ServletContextInitializer... initializers) {
		DeploymentManager manager = createDeploymentManager(initializers);
		int port = getPort();
		Builder builder = createBuilder(port);
		return getUndertowWebServer(builder, manager, port);
	}

	private Builder createBuilder(int port) {
		Builder builder = Undertow.builder();
		if (this.bufferSize != null) {
			builder.setBufferSize(this.bufferSize);
		}
		if (this.ioThreads != null) {
			builder.setIoThreads(this.ioThreads);
		}
		if (this.workerThreads != null) {
			builder.setWorkerThreads(this.workerThreads);
		}
		if (this.directBuffers != null) {
			builder.setDirectBuffers(this.directBuffers);
		}
		if (getSsl() != null && getSsl().isEnabled()) {
			customizeSsl(builder);
		}
		else {
			builder.addHttpListener(port, getListenAddress());
		}
		for (UndertowBuilderCustomizer customizer : this.builderCustomizers) {
			customizer.customize(builder);
		}
		return builder;
	}

	private void customizeSsl(Builder builder) {
		new SslBuilderCustomizer(getPort(), getAddress(), getSsl(), getSslStoreProvider()).customize(builder);
		if (getHttp2() != null) {
			builder.setServerOption(UndertowOptions.ENABLE_HTTP2, getHttp2().isEnabled());
		}
	}

	private String getListenAddress() {
		if (getAddress() == null) {
			return "0.0.0.0";
		}
		return getAddress().getHostAddress();
	}

	private DeploymentManager createDeploymentManager(ServletContextInitializer... initializers) {
		DeploymentInfo deployment = Servlets.deployment();
		registerServletContainerInitializerToDriveServletContextInitializers(deployment, initializers);
		deployment.setClassLoader(getServletClassLoader());
		deployment.setContextPath(getContextPath());
		deployment.setDisplayName(getDisplayName());
		deployment.setDeploymentName("spring-boot");
		if (isRegisterDefaultServlet()) {
			deployment.addServlet(Servlets.servlet("default", DefaultServlet.class));
		}
		configureErrorPages(deployment);
		deployment.setServletStackTraces(ServletStackTraces.NONE);
		deployment.setResourceManager(getDocumentRootResourceManager());
		deployment.setEagerFilterInit(this.eagerInitFilters);
		configureMimeMappings(deployment);
		for (UndertowDeploymentInfoCustomizer customizer : this.deploymentInfoCustomizers) {
			customizer.customize(deployment);
		}
		if (isAccessLogEnabled()) {
			configureAccessLog(deployment);
		}
		if (getSession().isPersistent()) {
			File dir = getValidSessionStoreDir();
			deployment.setSessionPersistenceManager(new FileSessionPersistence(dir));
		}
		addLocaleMappings(deployment);
		DeploymentManager manager = Servlets.newContainer().addDeployment(deployment);
		manager.deploy();
		SessionManager sessionManager = manager.getDeployment().getSessionManager();
		Duration timeoutDuration = getSession().getTimeout();
		int sessionTimeout = (isZeroOrLess(timeoutDuration) ? -1 : (int) timeoutDuration.getSeconds());
		sessionManager.setDefaultSessionTimeout(sessionTimeout);
		return manager;
	}

	private boolean isZeroOrLess(Duration timeoutDuration) {
		return timeoutDuration == null || timeoutDuration.isZero() || timeoutDuration.isNegative();
	}

	private void configureAccessLog(DeploymentInfo deploymentInfo) {
		try {
			createAccessLogDirectoryIfNecessary();
			XnioWorker worker = createWorker();
			String prefix = (this.accessLogPrefix != null) ? this.accessLogPrefix : "access_log.";
			DefaultAccessLogReceiver accessLogReceiver = new DefaultAccessLogReceiver(worker, this.accessLogDirectory,
					prefix, this.accessLogSuffix, this.accessLogRotate);
			EventListener listener = new AccessLogShutdownListener(worker, accessLogReceiver);
			deploymentInfo.addListener(new ListenerInfo(AccessLogShutdownListener.class,
<<<<<<< HEAD
					new ImmediateInstanceFactory<>(listener)));
			deploymentInfo.addInitialHandlerChainWrapper(
					(handler) -> createAccessLogHandler(handler, accessLogReceiver));
=======
					new ImmediateInstanceFactory<EventListener>(listener)));
			deploymentInfo
					.addInitialHandlerChainWrapper((handler) -> createAccessLogHandler(handler, accessLogReceiver));
>>>>>>> c6c139d9
		}
		catch (IOException ex) {
			throw new IllegalStateException("Failed to create AccessLogHandler", ex);
		}
	}

	private AccessLogHandler createAccessLogHandler(HttpHandler handler, AccessLogReceiver accessLogReceiver) {
		createAccessLogDirectoryIfNecessary();
		String formatString = (this.accessLogPattern != null) ? this.accessLogPattern : "common";
		return new AccessLogHandler(handler, accessLogReceiver, formatString, Undertow.class.getClassLoader());
	}

	private void createAccessLogDirectoryIfNecessary() {
		Assert.state(this.accessLogDirectory != null, "Access log directory is not set");
		if (!this.accessLogDirectory.isDirectory() && !this.accessLogDirectory.mkdirs()) {
			throw new IllegalStateException("Failed to create access log directory '" + this.accessLogDirectory + "'");
		}
	}

	private XnioWorker createWorker() throws IOException {
		Xnio xnio = Xnio.getInstance(Undertow.class.getClassLoader());
		return xnio.createWorker(OptionMap.builder().set(Options.THREAD_DAEMON, true).getMap());
	}

	private void addLocaleMappings(DeploymentInfo deployment) {
		getLocaleCharsetMappings().forEach(
				(locale, charset) -> deployment.addLocaleCharsetMapping(locale.toString(), charset.toString()));
	}

	private void registerServletContainerInitializerToDriveServletContextInitializers(DeploymentInfo deployment,
			ServletContextInitializer... initializers) {
		ServletContextInitializer[] mergedInitializers = mergeInitializers(initializers);
		Initializer initializer = new Initializer(mergedInitializers);
		deployment.addServletContainerInitializer(new ServletContainerInitializerInfo(Initializer.class,
				new ImmediateInstanceFactory<ServletContainerInitializer>(initializer), NO_CLASSES));
	}

	private ClassLoader getServletClassLoader() {
		if (this.resourceLoader != null) {
			return this.resourceLoader.getClassLoader();
		}
		return getClass().getClassLoader();
	}

	private ResourceManager getDocumentRootResourceManager() {
		File root = getValidDocumentRoot();
		File docBase = getCanonicalDocumentRoot(root);
		List<URL> metaInfResourceUrls = getUrlsOfJarsWithMetaInfResources();
		List<URL> resourceJarUrls = new ArrayList<>();
		List<ResourceManager> managers = new ArrayList<>();
		ResourceManager rootManager = (docBase.isDirectory() ? new FileResourceManager(docBase, 0)
				: new JarResourceManager(docBase));
		if (root != null) {
			rootManager = new LoaderHidingResourceManager(rootManager);
		}
		managers.add(rootManager);
		for (URL url : metaInfResourceUrls) {
			if ("file".equals(url.getProtocol())) {
				try {
					File file = new File(url.toURI());
					if (file.isFile()) {
						resourceJarUrls.add(new URL("jar:" + url + "!/"));
					}
					else {
						managers.add(new FileResourceManager(new File(file, "META-INF/resources"), 0));
					}
				}
				catch (Exception ex) {
					throw new RuntimeException(ex);
				}
			}
			else {
				resourceJarUrls.add(url);
			}
		}
		managers.add(new MetaInfResourcesResourceManager(resourceJarUrls));
		return new CompositeResourceManager(managers.toArray(new ResourceManager[0]));
	}

	private File getCanonicalDocumentRoot(File docBase) {
		try {
			File root = (docBase != null) ? docBase : createTempDir("undertow-docbase");
			return root.getCanonicalFile();
		}
		catch (IOException ex) {
			throw new IllegalStateException("Cannot get canonical document root", ex);
		}
	}

	private void configureErrorPages(DeploymentInfo servletBuilder) {
		for (ErrorPage errorPage : getErrorPages()) {
			servletBuilder.addErrorPage(getUndertowErrorPage(errorPage));
		}
	}

	private io.undertow.servlet.api.ErrorPage getUndertowErrorPage(ErrorPage errorPage) {
		if (errorPage.getStatus() != null) {
			return new io.undertow.servlet.api.ErrorPage(errorPage.getPath(), errorPage.getStatusCode());
		}
		if (errorPage.getException() != null) {
			return new io.undertow.servlet.api.ErrorPage(errorPage.getPath(), errorPage.getException());
		}
		return new io.undertow.servlet.api.ErrorPage(errorPage.getPath());
	}

	private void configureMimeMappings(DeploymentInfo servletBuilder) {
		for (Mapping mimeMapping : getMimeMappings()) {
			servletBuilder.addMimeMapping(new MimeMapping(mimeMapping.getExtension(), mimeMapping.getMimeType()));
		}
	}

	/**
	 * Factory method called to create the {@link UndertowServletWebServer}. Subclasses
	 * can override this method to return a different {@link UndertowServletWebServer} or
	 * apply additional processing to the {@link Builder} and {@link DeploymentManager}
	 * used to bootstrap Undertow
	 * @param builder the builder
	 * @param manager the deployment manager
	 * @param port the port that Undertow should listen on
	 * @return a new {@link UndertowServletWebServer} instance
	 */
	protected UndertowServletWebServer getUndertowWebServer(Builder builder, DeploymentManager manager, int port) {
		return new UndertowServletWebServer(builder, manager, getContextPath(), isUseForwardHeaders(), port >= 0,
				getCompression(), getServerHeader());
	}

	@Override
	public void setResourceLoader(ResourceLoader resourceLoader) {
		this.resourceLoader = resourceLoader;
	}

	@Override
	public void setBufferSize(Integer bufferSize) {
		this.bufferSize = bufferSize;
	}

	@Override
	public void setIoThreads(Integer ioThreads) {
		this.ioThreads = ioThreads;
	}

	@Override
	public void setWorkerThreads(Integer workerThreads) {
		this.workerThreads = workerThreads;
	}

	@Override
	public void setUseDirectBuffers(Boolean directBuffers) {
		this.directBuffers = directBuffers;
	}

	@Override
	public void setAccessLogDirectory(File accessLogDirectory) {
		this.accessLogDirectory = accessLogDirectory;
	}

	@Override
	public void setAccessLogPattern(String accessLogPattern) {
		this.accessLogPattern = accessLogPattern;
	}

	public String getAccessLogPrefix() {
		return this.accessLogPrefix;
	}

	@Override
	public void setAccessLogPrefix(String accessLogPrefix) {
		this.accessLogPrefix = accessLogPrefix;
	}

	@Override
	public void setAccessLogSuffix(String accessLogSuffix) {
		this.accessLogSuffix = accessLogSuffix;
	}

	@Override
	public void setAccessLogEnabled(boolean accessLogEnabled) {
		this.accessLogEnabled = accessLogEnabled;
	}

	public boolean isAccessLogEnabled() {
		return this.accessLogEnabled;
	}

	@Override
	public void setAccessLogRotate(boolean accessLogRotate) {
		this.accessLogRotate = accessLogRotate;
	}

	protected final boolean isUseForwardHeaders() {
		return this.useForwardHeaders;
	}

	@Override
	public void setUseForwardHeaders(boolean useForwardHeaders) {
		this.useForwardHeaders = useForwardHeaders;
	}

	/**
	 * Return if filters should be initialized eagerly.
	 * @return {@code true} if filters are initialized eagerly, otherwise {@code false}.
	 * @since 2.0.0
	 */
	public boolean isEagerInitFilters() {
		return this.eagerInitFilters;
	}

	/**
	 * Set whether filters should be initialized eagerly.
	 * @param eagerInitFilters {@code true} if filters are initialized eagerly, otherwise
	 * {@code false}.
	 * @since 2.0.0
	 */
	public void setEagerInitFilters(boolean eagerInitFilters) {
		this.eagerInitFilters = eagerInitFilters;
	}

	/**
	 * {@link ResourceManager} that exposes resource in {@code META-INF/resources}
	 * directory of nested (in {@code BOOT-INF/lib} or {@code WEB-INF/lib}) jars.
	 */
	private static final class MetaInfResourcesResourceManager implements ResourceManager {

		private final List<URL> metaInfResourceJarUrls;

		private MetaInfResourcesResourceManager(List<URL> metaInfResourceJarUrls) {
			this.metaInfResourceJarUrls = metaInfResourceJarUrls;
		}

		@Override
		public void close() throws IOException {
		}

		@Override
		public Resource getResource(String path) {
			for (URL url : this.metaInfResourceJarUrls) {
				URLResource resource = getMetaInfResource(url, path);
				if (resource != null) {
					return resource;
				}
			}
			return null;
		}

		@Override
		public boolean isResourceChangeListenerSupported() {
			return false;
		}

		@Override
		public void registerResourceChangeListener(ResourceChangeListener listener) {
		}

		@Override
		public void removeResourceChangeListener(ResourceChangeListener listener) {

		}

		private URLResource getMetaInfResource(URL resourceJar, String path) {
			try {
				URL resourceUrl = new URL(resourceJar + "META-INF/resources" + path);
				URLResource resource = new URLResource(resourceUrl, path);
				if (resource.getContentLength() < 0) {
					return null;
				}
				return resource;
			}
			catch (MalformedURLException ex) {
				return null;
			}
		}

	}

	/**
	 * {@link ServletContainerInitializer} to initialize {@link ServletContextInitializer
	 * ServletContextInitializers}.
	 */
	private static class Initializer implements ServletContainerInitializer {

		private final ServletContextInitializer[] initializers;

		Initializer(ServletContextInitializer[] initializers) {
			this.initializers = initializers;
		}

		@Override
		public void onStartup(Set<Class<?>> classes, ServletContext servletContext) throws ServletException {
			for (ServletContextInitializer initializer : this.initializers) {
				initializer.onStartup(servletContext);
			}
		}

	}

	private static final class LoaderHidingResourceManager implements ResourceManager {

		private final ResourceManager delegate;

		private LoaderHidingResourceManager(ResourceManager delegate) {
			this.delegate = delegate;
		}

		@Override
		public Resource getResource(String path) throws IOException {
			if (path.startsWith("/org/springframework/boot")) {
				return null;
			}
			return this.delegate.getResource(path);
		}

		@Override
		public boolean isResourceChangeListenerSupported() {
			return this.delegate.isResourceChangeListenerSupported();
		}

		@Override
		public void registerResourceChangeListener(ResourceChangeListener listener) {
			this.delegate.registerResourceChangeListener(listener);
		}

		@Override
		public void removeResourceChangeListener(ResourceChangeListener listener) {
			this.delegate.removeResourceChangeListener(listener);
		}

		@Override
		public void close() throws IOException {
			this.delegate.close();
		}

	}

	private static class AccessLogShutdownListener implements ServletContextListener {

		private final XnioWorker worker;

		private final DefaultAccessLogReceiver accessLogReceiver;

		AccessLogShutdownListener(XnioWorker worker, DefaultAccessLogReceiver accessLogReceiver) {
			this.worker = worker;
			this.accessLogReceiver = accessLogReceiver;
		}

		@Override
		public void contextInitialized(ServletContextEvent sce) {
		}

		@Override
		public void contextDestroyed(ServletContextEvent sce) {
			try {
				this.accessLogReceiver.close();
				this.worker.shutdown();
			}
			catch (IOException ex) {
				throw new IllegalStateException(ex);
			}
		}

	}

}<|MERGE_RESOLUTION|>--- conflicted
+++ resolved
@@ -295,16 +295,10 @@
 			DefaultAccessLogReceiver accessLogReceiver = new DefaultAccessLogReceiver(worker, this.accessLogDirectory,
 					prefix, this.accessLogSuffix, this.accessLogRotate);
 			EventListener listener = new AccessLogShutdownListener(worker, accessLogReceiver);
-			deploymentInfo.addListener(new ListenerInfo(AccessLogShutdownListener.class,
-<<<<<<< HEAD
-					new ImmediateInstanceFactory<>(listener)));
-			deploymentInfo.addInitialHandlerChainWrapper(
-					(handler) -> createAccessLogHandler(handler, accessLogReceiver));
-=======
-					new ImmediateInstanceFactory<EventListener>(listener)));
+			deploymentInfo.addListener(
+					new ListenerInfo(AccessLogShutdownListener.class, new ImmediateInstanceFactory<>(listener)));
 			deploymentInfo
 					.addInitialHandlerChainWrapper((handler) -> createAccessLogHandler(handler, accessLogReceiver));
->>>>>>> c6c139d9
 		}
 		catch (IOException ex) {
 			throw new IllegalStateException("Failed to create AccessLogHandler", ex);
