--- conflicted
+++ resolved
@@ -84,27 +84,8 @@
 
 		private final LiquibaseProperties properties;
 
-<<<<<<< HEAD
-		private final ResourceLoader resourceLoader;
-
-		public LiquibaseConfiguration(LiquibaseProperties properties, ResourceLoader resourceLoader) {
+		public LiquibaseConfiguration(LiquibaseProperties properties) {
 			this.properties = properties;
-			this.resourceLoader = resourceLoader;
-=======
-		private final DataSourceProperties dataSourceProperties;
-
-		private final DataSource dataSource;
-
-		private final DataSource liquibaseDataSource;
-
-		public LiquibaseConfiguration(LiquibaseProperties properties, DataSourceProperties dataSourceProperties,
-				ObjectProvider<DataSource> dataSource,
-				@LiquibaseDataSource ObjectProvider<DataSource> liquibaseDataSource) {
-			this.properties = properties;
-			this.dataSourceProperties = dataSourceProperties;
-			this.dataSource = dataSource.getIfUnique();
-			this.liquibaseDataSource = liquibaseDataSource.getIfAvailable();
->>>>>>> ab87b2a3
 		}
 
 		@Bean
