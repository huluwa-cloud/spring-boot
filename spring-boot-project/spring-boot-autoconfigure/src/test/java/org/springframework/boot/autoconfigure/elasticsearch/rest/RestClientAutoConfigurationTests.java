--- conflicted
+++ resolved
@@ -68,14 +68,11 @@
 
 	@Test
 	public void configureWhenBuilderCustomizerShouldApply() {
-<<<<<<< HEAD
-		this.contextRunner.withUserConfiguration(BuilderCustomizerConfiguration.class)
-				.run((context) -> {
-					assertThat(context).hasSingleBean(RestClient.class);
-					RestClient restClient = context.getBean(RestClient.class);
-					assertThat(restClient).hasFieldOrPropertyWithValue("pathPrefix",
-							"/test");
-				});
+		this.contextRunner.withUserConfiguration(BuilderCustomizerConfiguration.class).run((context) -> {
+			assertThat(context).hasSingleBean(RestClient.class);
+			RestClient restClient = context.getBean(RestClient.class);
+			assertThat(restClient).hasFieldOrPropertyWithValue("pathPrefix", "/test");
+		});
 	}
 
 	@Test
@@ -83,55 +80,32 @@
 		this.contextRunner.run((context) -> {
 			assertThat(context).hasSingleBean(RestClient.class);
 			RestClient restClient = context.getBean(RestClient.class);
-			assertTimeouts(restClient,
-					Duration.ofMillis(RestClientBuilder.DEFAULT_CONNECT_TIMEOUT_MILLIS),
+			assertTimeouts(restClient, Duration.ofMillis(RestClientBuilder.DEFAULT_CONNECT_TIMEOUT_MILLIS),
 					Duration.ofMillis(RestClientBuilder.DEFAULT_SOCKET_TIMEOUT_MILLIS));
 		});
 	}
 
 	@Test
 	public void configureWithCustomTimeouts() {
-		this.contextRunner
-				.withPropertyValues("spring.elasticsearch.rest.connection-timeout=15s",
-						"spring.elasticsearch.rest.read-timeout=1m")
-				.run((context) -> {
+		this.contextRunner.withPropertyValues("spring.elasticsearch.rest.connection-timeout=15s",
+				"spring.elasticsearch.rest.read-timeout=1m").run((context) -> {
 					assertThat(context).hasSingleBean(RestClient.class);
 					RestClient restClient = context.getBean(RestClient.class);
-					assertTimeouts(restClient, Duration.ofSeconds(15),
-							Duration.ofMinutes(1));
+					assertTimeouts(restClient, Duration.ofSeconds(15), Duration.ofMinutes(1));
 				});
-=======
-		this.contextRunner.withUserConfiguration(BuilderCustomizerConfiguration.class).run((context) -> {
-			assertThat(context).hasSingleBean(RestClient.class);
-			RestClient restClient = context.getBean(RestClient.class);
-			Field field = ReflectionUtils.findField(RestClient.class, "maxRetryTimeoutMillis");
-			ReflectionUtils.makeAccessible(field);
-			assertThat(ReflectionUtils.getField(field, restClient)).isEqualTo(42L);
-		});
->>>>>>> 24925c3d
 	}
 
-	private static void assertTimeouts(RestClient restClient, Duration connectTimeout,
-			Duration readTimeout) {
+	private static void assertTimeouts(RestClient restClient, Duration connectTimeout, Duration readTimeout) {
 		Object client = ReflectionTestUtils.getField(restClient, "client");
 		Object config = ReflectionTestUtils.getField(client, "defaultConfig");
-		assertThat(config).hasFieldOrPropertyWithValue("socketTimeout",
-				Math.toIntExact(readTimeout.toMillis()));
-		assertThat(config).hasFieldOrPropertyWithValue("connectTimeout",
-				Math.toIntExact(connectTimeout.toMillis()));
+		assertThat(config).hasFieldOrPropertyWithValue("socketTimeout", Math.toIntExact(readTimeout.toMillis()));
+		assertThat(config).hasFieldOrPropertyWithValue("connectTimeout", Math.toIntExact(connectTimeout.toMillis()));
 	}
 
 	@Test
 	public void restClientCanQueryElasticsearchNode() {
-<<<<<<< HEAD
-		this.contextRunner
-				.withPropertyValues("spring.elasticsearch.rest.uris=http://localhost:"
-						+ RestClientAutoConfigurationTests.elasticsearch.getMappedPort())
-=======
-		new ElasticsearchNodeTemplate().doWithNode((node) -> this.contextRunner
-				.withPropertyValues("spring.elasticsearch.rest.uris=http://localhost:" + node.getHttpPort())
->>>>>>> 24925c3d
-				.run((context) -> {
+		this.contextRunner.withPropertyValues("spring.elasticsearch.rest.uris=http://localhost:"
+				+ RestClientAutoConfigurationTests.elasticsearch.getMappedPort()).run((context) -> {
 					RestHighLevelClient client = context.getBean(RestHighLevelClient.class);
 					Map<String, String> source = new HashMap<>();
 					source.put("a", "alpha");
@@ -139,14 +113,8 @@
 					IndexRequest index = new IndexRequest("foo", "bar", "1").source(source);
 					client.index(index, RequestOptions.DEFAULT);
 					GetRequest getRequest = new GetRequest("foo", "bar", "1");
-<<<<<<< HEAD
-					assertThat(client.get(getRequest, RequestOptions.DEFAULT).isExists())
-							.isTrue();
+					assertThat(client.get(getRequest, RequestOptions.DEFAULT).isExists()).isTrue();
 				});
-=======
-					assertThat(client.get(getRequest, RequestOptions.DEFAULT).isExists()).isTrue();
-				}));
->>>>>>> 24925c3d
 	}
 
 	@Configuration(proxyBeanMethods = false)
