--- conflicted
+++ resolved
@@ -36,12 +36,7 @@
 	private final Map<String, List<String>> headers;
 
 	TraceableServerHttpResponse(ServerHttpResponse response) {
-<<<<<<< HEAD
-		this.status = (response.getStatusCode() != null)
-				? response.getStatusCode().value() : HttpStatus.OK.value();
-=======
-		this.status = (response.getStatusCode() != null) ? response.getStatusCode().value() : 200;
->>>>>>> 24925c3d
+		this.status = (response.getStatusCode() != null) ? response.getStatusCode().value() : HttpStatus.OK.value();
 		this.headers = new LinkedHashMap<>(response.getHeaders());
 	}
 
