--- conflicted
+++ resolved
@@ -354,7 +354,6 @@
 		for (UndertowDeploymentInfoCustomizer customizer : this.deploymentInfoCustomizers) {
 			customizer.customize(deployment);
 		}
-<<<<<<< HEAD
 		if (isAccessLogEnabled()) {
 			configureAccessLog(deployment);
 		}
@@ -362,10 +361,7 @@
 			File dir = getValidSessionStoreDir();
 			deployment.setSessionPersistenceManager(new FileSessionPersistence(dir));
 		}
-		DeploymentManager manager = Servlets.defaultContainer().addDeployment(deployment);
-=======
 		DeploymentManager manager = Servlets.newContainer().addDeployment(deployment);
->>>>>>> 2fe08194
 		manager.deploy();
 		SessionManager sessionManager = manager.getDeployment().getSessionManager();
 		int sessionTimeout = (getSessionTimeout() > 0 ? getSessionTimeout() : -1);
